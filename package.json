{
  "name": "@pagopa/io-spid-commons",
  "version": "1.1.0",
  "description": "Common code for integrating SPID authentication",
  "repository": {
    "type": "git",
    "url": "git+https://github.com/pagopa/io-spid-commons.git"
  },
  "author": "https://pagopa.gov.it",
  "license": "MIT",
  "main": "dist/index.js",
  "types": "dist/index.d.ts",
  "scripts": {
    "prebuild": "rimraf dist",
    "build": "tsc",
    "hot-reload": "nodemon dist/index.js",
    "postversion": "git push && git push --tags",
    "test": "jest -i",
    "lint": "tslint --project ."
  },
  "devDependencies": {
    "@types/express": "4.17.0",
    "@types/jest": "^24.0.13",
    "@types/node": "10.14.1",
    "@types/node-fetch": "^2.1.2",
    "@types/passport": "^0.4.6",
    "@types/supertest": "^2.0.8",
    "@types/xmldom": "^0.1.29",
    "danger": "^8.0.0",
    "danger-plugin-digitalcitizenship": "*",
    "express": "4.17.0",
    "italia-tslint-rules": "*",
    "jest": "^24.8.0",
    "nock": "^11.7.1",
    "prettier": "^1.12.1",
    "release-it": "^12.4.3",
    "rimraf": "^2.6.2",
    "supertest": "^4.0.2",
    "ts-jest": "^24.0.2",
    "tslint": "^5.1.0",
    "typescript": "^3.7.0"
  },
  "dependencies": {
    "@types/passport-saml": "^1.1.1",
    "@types/xml-crypto": "^1.4.1",
    "@types/xml2js": "^0.4.5",
    "date-fns": "^1.30.1",
    "fp-ts": "1.17.0",
    "immer": "^5.3.2",
    "io-ts": "1.8.5",
    "io-ts-types": "^0.4.7",
    "italia-ts-commons": "^5.1.4",
    "italia-utils": "^4.1.0",
    "node-fetch": "^2.2.0",
    "nodemon": "^2.0.2",
    "passport": "^0.4.1",
    "passport-saml": "^1.2.0",
    "winston": "^3.0.0",
    "x509": "^0.3.4",
    "xml-crypto": "^1.4.0",
    "xml2js": "^0.4.23",
    "xmldom": "^0.1.27"
  },
  "peerDependencies": {
    "express": "^4.17.0",
    "passport": "^0.4.0"
  },
  "jest": {
    "testEnvironment": "node",
    "collectCoverage": true,
    "testRegex": "(/__tests__/.*|(\\.|/)(test|spec))\\.(js|ts)$",
    "moduleFileExtensions": [
      "js",
      "node",
      "ts"
    ],
    "preset": "ts-jest",
    "testMatch": null
  },
<<<<<<< HEAD
  "resolutions": {
    "fp-ts": "1.17.0"
=======
  "bugs": {
    "url": "https://github.com/pagopa/io-spid-commons/issues"
  },
  "homepage": "https://github.com/pagopa/io-spid-commons#readme",
  "keywords": [
    "spid"
  ],
  "publishConfig": {
    "registry": "https://npm.pkg.github.com/",
    "access": "public"
>>>>>>> 92928170
  }
}<|MERGE_RESOLUTION|>--- conflicted
+++ resolved
@@ -77,10 +77,9 @@
     "preset": "ts-jest",
     "testMatch": null
   },
-<<<<<<< HEAD
   "resolutions": {
     "fp-ts": "1.17.0"
-=======
+  },
   "bugs": {
     "url": "https://github.com/pagopa/io-spid-commons/issues"
   },
@@ -91,6 +90,5 @@
   "publishConfig": {
     "registry": "https://npm.pkg.github.com/",
     "access": "public"
->>>>>>> 92928170
   }
 }