--- conflicted
+++ resolved
@@ -5,8 +5,4 @@
 coverage
 .vscode
 .idea/
-<<<<<<< HEAD
 certs
-=======
-certs/*
->>>>>>> 92928170
